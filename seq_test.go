// Copyright 2023 Les Voronin <me@ovoronin.info>
// SPDX-License-Identifier: MIT

package seqs

import (
	"github.com/onsi/gomega"
	"runtime"
	"sort"
	"testing"
)

func TestSliceFilter(t *testing.T) {
	g := gomega.NewGomegaWithT(t)
	slice := makeSlice(1000)

	seq := NewSeq(NewSliceProducer(slice))
	nseq := seq.Filter(func(value int) bool {
		return value%2 == 0
	})
	result := nseq.ToSlice()

	sort.Slice(result, func(i, j int) bool {
		return result[i] < result[j]
	})

	expected := make([]int, 0)
	for i := 0; i < len(slice); i++ {
		if i%2 == 0 {
			expected = append(expected, i)
		}
	}

	g.Expect(result).To(gomega.BeEquivalentTo(expected))
}

func TestSliceParallelFilter(t *testing.T) {
	g := gomega.NewGomegaWithT(t)
	slice := makeSlice(1000)

	seq := NewParallelSeq(NewSliceProducer(slice), 4)
	nseq := seq.Filter(func(value int) bool {
		return value%2 == 0
	})
	result := nseq.ToSlice()

	sort.Slice(result, func(i, j int) bool {
		return result[i] < result[j]
	})

	expected := make([]int, 0)
	for i := 0; i < len(slice); i++ {
		if i%2 == 0 {
			expected = append(expected, i)
		}
	}

	g.Expect(result).To(gomega.BeEquivalentTo(expected))
}

func TestMap(t *testing.T) {
	g := gomega.NewGomegaWithT(t)

	data := makeSlice(1000)
	seq := NewParallelSeq[int](NewSliceProducer(data), runtime.NumCPU())
	mapped := Map[int, int](seq, func(t int) int {
		return t * 2
	}).ToSortedSlice(func(t1 int, t2 int) int {
		return t1 - t2
	})

	expected := make([]int, len(data))
	for i := 0; i < len(data); i++ {
		expected[i] = data[i] * 2
	}

	g.Expect(mapped).To(gomega.BeEquivalentTo(expected))
}

func TestFlatMap(t *testing.T) {
	g := gomega.NewGomegaWithT(t)

	superSlice := [][]int{
		{0, 1, 2, 3},
		{4, 5, 6},
		{7, 8},
		{9},
	}
	seq := NewSeq[[]int](NewSliceProducer(superSlice))
	flatMap := FlatMap[[]int](seq, func(t []int) Seq[int] {
		return NewSeq[int](NewSliceProducer[int](t))
	})
	result := flatMap.ToSlice()
	g.Expect(result).To(gomega.BeEquivalentTo([]int{
		0, 1, 2, 3, 4, 5, 6, 7, 8, 9,
	}))
}

func TestFlatMapWithNilMap(t *testing.T) {
	g := gomega.NewGomegaWithT(t)

	superSlice := [][]int{
		{0, 1, 2, 3},
		{4, 5, 6},
		{7, 8},
		{},
		{9},
	}
	seq := NewSeq[[]int](NewSliceProducer(superSlice))
	flatMap := FlatMap[[]int](seq, func(t []int) Seq[int] {
		if len(t) == 0 {
			return nil
		}
		return NewSeq[int](NewSliceProducer[int](t))
	})
	result := flatMap.ToSlice()
	g.Expect(result).To(gomega.BeEquivalentTo([]int{
		0, 1, 2, 3, 4, 5, 6, 7, 8, 9,
	}))
}

func TestParallelFlatMap(t *testing.T) {
	g := gomega.NewGomegaWithT(t)

	superSlice := [][]int{
		{0, 1, 2, 3},
		{4, 5, 6},
		{7, 8},
		{9},
	}
	seq := NewParallelSeq[[]int](NewSliceProducer(superSlice), 4)
	flatMap := FlatMap[[]int](seq, func(t []int) Seq[int] {
		return NewSeq[int](NewSliceProducer[int](t))
	})
	result := flatMap.ToSortedSlice(func(t1 int, t2 int) int {
		return t1 - t2
	})
	g.Expect(result).To(gomega.BeEquivalentTo([]int{
		0, 1, 2, 3, 4, 5, 6, 7, 8, 9,
	}))
}

func TestParallelFlatMapWithNilMap(t *testing.T) {
	g := gomega.NewGomegaWithT(t)

	superSlice := [][]int{
		{0, 1, 2, 3},
		{4, 5, 6},
		{7, 8},
		{},
		{9},
	}
	seq := NewParallelSeq[[]int](NewSliceProducer(superSlice), 4)
	flatMap := FlatMap[[]int](seq, func(t []int) Seq[int] {
		if len(t) == 0 {
			return nil
		}
		return NewSeq[int](NewSliceProducer[int](t))
	})
	result := flatMap.ToSortedSlice(func(t1 int, t2 int) int {
		return t1 - t2
	})
	g.Expect(result).To(gomega.BeEquivalentTo([]int{
		0, 1, 2, 3, 4, 5, 6, 7, 8, 9,
	}))
}

func TestProducerSeq_First(t *testing.T) {
	g := gomega.NewGomegaWithT(t)
	slice := makeSlice(5)
	seq := NewParallelSeq(NewSliceProducer(slice), 4)
	v := seq.First()
	g.Expect(v.IsPresent()).To(gomega.BeTrue())
	g.Expect(v.Value()).To(gomega.Equal(0))
	slice = makeSlice(0)
	seq = NewParallelSeq(NewSliceProducer(slice), 4)
	v = seq.First()
	g.Expect(v.IsPresent()).To(gomega.BeFalse())
}

func TestProducerSeq_Rest(t *testing.T) {
	g := gomega.NewGomegaWithT(t)
	slice := makeSlice(5)
	seq := NewParallelSeq(NewSliceProducer(slice), 4)
	v := seq.Rest().ToSlice()
<<<<<<< HEAD
	g.Expect(v).To(ContainElements(1, 2, 3, 4))
=======
	g.Expect(v).To(gomega.BeEquivalentTo([]int{1, 2, 3, 4}))
>>>>>>> 5ae47127
	slice = makeSlice(0)
	seq = NewParallelSeq(NewSliceProducer(slice), 4)
	v = seq.Rest().ToSlice()
	g.Expect(v).To(gomega.HaveLen(0))
}

func TestProducerSeq_Reduce(t *testing.T) {
	g := gomega.NewGomegaWithT(t)
	slice := makeSlice(5)
	seq := NewParallelSeq(NewSliceProducer(slice), 4)
	v := seq.Reduce(func(a int, b int) int {
		return a + b
	})

	g.Expect(v).To(gomega.Equal(10))

	slice = makeSlice(51)
	seq = NewParallelSeq(NewSliceProducer(slice), 4)
	v = seq.Reduce(func(a int, b int) int {
		return a + b
	})

	g.Expect(v).To(gomega.Equal(1275))
}

func TestProducerSeq_Accumulate(t *testing.T) {
	g := gomega.NewGomegaWithT(t)
	slice := []string{"a", "bb", "ccc", "dddd", "eeeee"}
	seq := NewSeqFromSlice(slice, 4)
	v := Accumulate[string, int](seq, 0, func(a int, b string) int {
		return a + len(b)
	})

	g.Expect(v).To(gomega.Equal(15))
}

func TestProducerSeq_ReduceWithChannelProducer(t *testing.T) {
	g := gomega.NewGomegaWithT(t)
	slice := makeSlice(51)
	src := make(chan int)
	seq := NewParallelSeq(NewChannelProducer(src), 4)

	go func() {
		for _, i := range slice {
			src <- i
		}
		close(src)
	}()

	v := seq.Reduce(func(a int, b int) int {
		return a + b
	})

	g.Expect(v).To(gomega.Equal(1275))
}

func TestNewSeqFromMapKeys(t *testing.T) {
	g := gomega.NewGomegaWithT(t)
	src := map[int]string{
		4: "four",
		2: "two",
		1: "one",
		3: "three",
	}
	keys := NewSeqFromMapKeys(src).ToSlice()
	g.Expect(keys).To(gomega.HaveLen(4))
	g.Expect(keys).To(gomega.ContainElements(1, 2, 3, 4))
}

func TestNewSeqFromMapValues(t *testing.T) {
	g := gomega.NewGomegaWithT(t)
	src := map[int]string{
		4: "four",
		2: "two",
		1: "one",
		3: "three",
	}
	vals := NewSeqFromMapValues(src).ToSlice()
	g.Expect(vals).To(gomega.HaveLen(4))
	g.Expect(vals).To(gomega.ContainElements("one", "two", "three", "four"))
}

func TestProducerSeq_Count(t *testing.T) {
	g := gomega.NewGomegaWithT(t)
	slice := makeSlice(51)
	seq := NewParallelSeq(NewSliceProducer(slice), 4)
	v := seq.Count()

	g.Expect(v).To(gomega.Equal(int64(51)))
}

func TestEmptySeq(t *testing.T) {
	g := gomega.NewGomegaWithT(t)
	r := EmptySeq[int]().ToSlice()

	g.Expect(r).To(gomega.HaveLen(0))
}

func TestProducerSeq_Peek(t *testing.T) {
	g := gomega.NewGomegaWithT(t)

	src := SeqOf(1, 2, 3, 4, 5)
	dst := make([]int, 0)

	src.Peek(func(value int) {
		dst = append(dst, value)
	}).Count()

	g.Expect(dst).To(gomega.HaveLen(5))
	g.Expect(dst).To(gomega.ContainElements(1, 2, 3, 4, 5))
}

func TestProducerSeq_Take(t *testing.T) {
	g := gomega.NewGomegaWithT(t)

	res1 := SeqOf(1, 2, 3, 4, 5, 6, 7, 8, 9, 10).Take(4).ToSlice()
	g.Expect(res1).To(gomega.ContainElements(1, 2, 3, 4))

	res2 := SeqOf(1, 2, 3, 4).Take(6).ToSlice()
	g.Expect(res2).To(gomega.ContainElements(1, 2, 3, 4))
}

func TestProducerSeq_Skip(t *testing.T) {
	g := gomega.NewGomegaWithT(t)

	res1 := SeqOf(1, 2, 3, 4, 5, 6, 7, 8, 9, 10).Skip(4).ToSlice()
	g.Expect(res1).To(gomega.ContainElements(5, 6, 7, 8, 9, 10))

	res2 := SeqOf(1, 2, 3, 4).Skip(6).ToSlice()
	g.Expect(res2).To(gomega.HaveLen(0))

	res3 := SeqOf(1, 2, 3, 4).Skip(4).ToSlice()
	g.Expect(res3).To(gomega.HaveLen(0))
}

func TestProducerSeq_Ordered(t *testing.T) {
	g := gomega.NewGomegaWithT(t)

	src := NewSeqFromSlice([]int{10, 2, 5, 9, 3, 7, 6, 8, 4, 1}, 4)
	res := src.Ordered(func(t1 int, t2 int) int {
		return t1 - t2
	}).ToSlice()

	g.Expect(res).To(gomega.Equal([]int{1, 2, 3, 4, 5, 6, 7, 8, 9, 10}))
}

func TestProducerSeq_Parallel(t *testing.T) {
	g := gomega.NewGomegaWithT(t)

	slice := []int{1, 2, 3, 4, 5, 6, 7, 8, 9, 10}
	src := NewSeqFromSlice(slice)

	g.Expect(src.ToSlice()).To(gomega.Equal(slice))

	psrc := src.Parallel(4)

	g.Expect(psrc.ToSlice()).ToNot(gomega.Equal(slice))
	g.Expect(psrc.Parallelism()).To(gomega.Equal(4))
}

func TestProducerSeq_Sequential(t *testing.T) {
	g := gomega.NewGomegaWithT(t)

	slice := []int{1, 2, 3, 4, 5, 6, 7, 8, 9, 10}
	src := NewSeqFromSlice(slice, 4)

	ssrc := src.Sequential()
	g.Expect(ssrc.ToSlice()).To(gomega.ContainElements(slice))
	g.Expect(ssrc.Parallelism()).To(gomega.Equal(1))
}

func TestToMultiMap(t *testing.T) {
	g := gomega.NewGomegaWithT(t)
	seq := NewSeqFromSlice([]string{"a", "bb", "ccc", "dddd", "eeeee", "ffff", "ggg", "hh", "i"}, 2)
	result := ToMultiMap[int, string, string](seq, func(e string) int { return len(e) }, func(e string) string { return e })

	g.Expect(result).To(gomega.HaveLen(5))
	g.Expect(result[1]).To(gomega.ContainElements([]string{"a", "i"}))
	g.Expect(result[2]).To(gomega.ContainElements([]string{"bb", "hh"}))
	g.Expect(result[3]).To(gomega.ContainElements([]string{"ccc", "ggg"}))
	g.Expect(result[4]).To(gomega.ContainElements([]string{"dddd", "ffff"}))
	g.Expect(result[5]).To(gomega.ContainElements([]string{"eeeee"}))
}

func TestToMap(t *testing.T) {
	g := gomega.NewGomegaWithT(t)
	seq := NewSeqFromSlice([]string{"a", "bb", "ccc", "dddd", "eeeee", "ffff", "ggg", "hh", "i"}, 4)
	result := ToMap[int, string, string](seq,
		func(e string) int { return len(e) },
		func(e string) string { return e },
		func(k int, v1 string, v2 string) string {
			if v1 < v2 {
				return v1
			} else {
				return v2
			}
		})

	g.Expect(result).To(gomega.BeEquivalentTo(map[int]string{
		1: "a",
		2: "bb",
		3: "ccc",
		4: "dddd",
		5: "eeeee",
	}))
}

func TestProducerSeq_AnyMatch(t *testing.T) {
	g := gomega.NewGomegaWithT(t)
	seq := NewSeqFromSlice([]string{"a", "bb", "ccc", "dddd", "eeeee", "ffff", "ggg", "hh", "i"}, 4)

	result := seq.AnyMatch(func(value string) bool {
		return value == "ggg"
	})
	g.Expect(result).To(gomega.BeTrue())

	seq = NewSeqFromSlice([]string{"a", "bb", "ccc", "dddd", "eeeee", "ffff", "ggg", "hh", "i"}, 4)
	result = seq.AnyMatch(func(value string) bool {
		return value == "xyz"
	})
	g.Expect(result).To(gomega.BeFalse())
}

func TestProducerSeq_AllMatch(t *testing.T) {
	g := gomega.NewGomegaWithT(t)
	seq := NewSeqFromSlice(makeSlice(100), 4)

	result := seq.AllMatch(func(value int) bool {
		return value < 1000
	})
	g.Expect(result).To(gomega.BeTrue())

	seq = NewSeqFromSlice(makeSlice(100), 4)
	result = seq.AllMatch(func(value int) bool {
		return value != 50
	})
	g.Expect(result).To(gomega.BeFalse())
}

func makeSlice(n int) []int {
	slice := make([]int, n)
	for i := 0; i < len(slice); i++ {
		slice[i] = i
	}
	return slice
}

// func TestMapPerf(t *testing.T) {
//	testSequential := func() {
//		micros := int64(0)
//
//		data := makeSlice(10000)
//		for i := 0; i < 10; i++ {
//			start := time.Now()
//			seq := NewSeq[int](NewSliceProducer(data))
//			Map[int, int](seq, func(t int) int {
//				time.Sleep(time.Microsecond)
//				return t * 2
//			}).ToSlice()
//			elapsed := time.Now().Sub(start)
//			micros = micros + elapsed.Microseconds()
//		}
//		total := float64(micros) / 100.0
//		fmt.Printf("Sequential Map: %5.4f\n", total)
//	}
//
//	testParallel := func() {
//		micros := int64(0)
//
//		data := makeSlice(10000)
//		for i := 0; i < 10; i++ {
//			start := time.Now()
//			seq := NewParallelSeq[int](NewSliceProducer(data), 4)
//			Map[int, int](seq, func(t int) int {
//				time.Sleep(time.Microsecond)
//				return t * 2
//			}).ToSlice()
//			elapsed := time.Now().Sub(start)
//			micros = micros + elapsed.Microseconds()
//		}
//		total := float64(micros) / 100.0
//		fmt.Printf("Parallel Map, 4 goroutines: %5.4f\n", total)
//	}
//
//	testSequential()
//	testParallel()
// }<|MERGE_RESOLUTION|>--- conflicted
+++ resolved
@@ -183,11 +183,7 @@
 	slice := makeSlice(5)
 	seq := NewParallelSeq(NewSliceProducer(slice), 4)
 	v := seq.Rest().ToSlice()
-<<<<<<< HEAD
 	g.Expect(v).To(ContainElements(1, 2, 3, 4))
-=======
-	g.Expect(v).To(gomega.BeEquivalentTo([]int{1, 2, 3, 4}))
->>>>>>> 5ae47127
 	slice = makeSlice(0)
 	seq = NewParallelSeq(NewSliceProducer(slice), 4)
 	v = seq.Rest().ToSlice()
